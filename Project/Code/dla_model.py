"""
This module contains functions for a single simulation instance of a Diffusion-Limited Aggregation (DLA) model.
"""

import numpy as np
from itertools import product


# ===== Particle / lattice initialization =====

def init_lattice(lattice_size, seed_coords):
    """
    Creates a square lattice with initial seeds placed on specific sites.
    inputs:
        lattice_size (int) - the size of the lattice along one dimension
        seed_coords (np.ndarray) - an array of lattice site coordinates for the placement of initial seeds
    """

    # Infer dimensions from number of seed coordinates
    lattice_dims = seed_coords.shape[1]
    assert lattice_dims > 1

    lattice = np.zeros(np.repeat(lattice_size, lattice_dims))

    lattice[tuple(seed_coords.T)] = 1

    return lattice

def init_obstacle_lattice(lattice_size, seed_coords, rectangle=False):
    """
    Create lattice where 0 determines free space and 1 determines an obstacle. 
    inputs:
        rectangle (tuple): four points (x1,x2,y1,y2) that determine the two needed points for a rectangle
    output:
        the obstacle lattice (np.ndarray) and the coordinates of the obstacle (np.ndarray)
    """
    # Infer dimensions from number of seed coordinates
    lattice_dims = seed_coords.shape[1]
    assert lattice_dims > 1

    obstacle_lattice = np.zeros(np.repeat(lattice_size, lattice_dims))

    # Make rectangle obstacle using four points
    if rectangle:
        x1,x2,y1,y2 = rectangle
        obstacle_lattice[x1:x2+1, y1:y2+1] = 1

    # Check if there is a seed in the obstacle
    if np.any(obstacle_lattice[tuple(seed_coords.T)] == 1):
        print("At least one seed is inside an obstacle")

    # Maybe not necessary, might delete later
    # obstacle_locs = np.argwhere(obstacle_lattice == 1)

    return obstacle_lattice
    


def init_particles(lattice, prop_particles, gravity = False, obstacle = False):
    """
    Creates an array of n-dimensional particles where the number of particles
    is determined by a proportion from an input lattice size.
    inputs:
        lattice (np.ndarray) - an array of lattice sites containing 1's where there are seeds and 0's otherwise
        prop_particles (float) - a number between 0 and 1 determining the percentage / density of particles on the lattice
    outputs:
        init_particles (np.ndarray) - an array of particle coordinates
    """
    assert 0 <= prop_particles <= 1, 'prop_articles must be a fraction of the particles'

    # Find empty locations in the lattice
    empty_locs = np.argwhere(lattice == 0)
    if type(obstacle) == np.ndarray:
        empty_locs = np.argwhere((lattice == 0) & (obstacle == 0))

    # Determine number of particles=
    n_particles = int(empty_locs.shape[0] * prop_particles)

    if gravity:
        # Initialize particles in the top of the grid
        top = 2 * prop_particles
        init_coords = empty_locs[np.random.choice(int(top * empty_locs.shape[0]), size=n_particles, replace=False)]

    else:
        # Initialize particles randomly wherever there are no seeds
        init_coords = empty_locs[np.random.choice(empty_locs.shape[0], size=n_particles, replace=False)]

    return init_coords


def regen_particles(lattice, n_particles, gravity = False, obstacle=False):
    """
    Randomly regenerate a specific number of particles.
    inputs:
        lattice (np.ndarray) - an array of lattice sites containing 1's where there are seeds and 0's otherwise
        n_particles (int) - the number of particles to regenerate
    """

    # Find empty locations in the lattice
    empty_locs = np.argwhere(lattice == 0)
    # Only generates particles outside obstacle
    if type(obstacle) == np.ndarray:
        empty_locs = np.argwhere((lattice == 0) & (obstacle == 0))

    assert n_particles <= empty_locs.shape[0], 'too many particles to regenerate'

    if gravity:
        # regenerate particles in the top of the grid
        regen_coords = empty_locs[np.random.choice(int(0.2 * empty_locs.shape[0]), size=n_particles, replace=False)]

    else:
        # regenerate particles randomly wherever there are no seeds
        regen_coords = empty_locs[np.random.choice(empty_locs.shape[0], size=n_particles, replace=False)]

    return regen_coords


# ===== Particle movement functions =====

<<<<<<< HEAD
def move_particles_diffuse(particles_in, lattice, moore=False, gravity = False, obstacle=False):
=======
def move_particles_diffuse(particles_in, lattice, moore=False, gravity = False, flow = None):
>>>>>>> 050112c4
    """
    Petrurbs the particles in init_array using a Random Walk.
    inputs:
        particles_in (numpy.ndarray) - an array of coordinates
        lattice (np.ndarray) - an array of lattice sites containing 1's where there are seeds and 0's otherwise
        periodic (tuple of bool) - defines whether the lattice is periodic in each dimension, number of elements must correspond to dimensions
        moore (bool) - determine whether the particles move in a Moore neighbourhood
            or otherwise in a von Neumann neighbourhood; defaults to False
    outputs:
        the particle array after one step (numpy.ndarray)
    """
    # assert len(periodic) == particles_in.shape[1], 'dimension mismatch with periodicity tuple'

    lattice_dims = np.ndim(lattice)
    lattice_size = lattice.shape[0]

    # Define Moore neighbourhood
    moves = [step for step in product([0, 1, -1], repeat=lattice_dims) if np.linalg.norm(step) != 0]
    
    # Reduce to von Neumann neighbourhood
    if not moore:
        moves = [m for m in moves if abs(sum(m)) == 1]

    moves = np.array(moves)

    # Perturb particles (only if they are not on an occupied site)

    if flow is not None:
        assert -1 <= flow[0] <= 1 and -1 <= flow[1] <= 1, 'flow should be between -1 and 1'
        weights = np.linalg.norm(moves + flow, axis=1)
        weights /= weights.sum()

        perturbations = moves[np.random.choice(len(moves), particles_in.shape[0], p = weights)]

    else:
        perturbations = moves[np.random.randint(len(moves), size=particles_in.shape[0])]

    mask = lattice[tuple(particles_in.T)] == 0
    particles_out = np.array(particles_in)
    particles_out[mask] += perturbations[mask]
    
    # Wrap around or regenerate (right, :,1, x) (left, :,0, y)
    particles_out[:,1] = np.mod(particles_out[:, 1], lattice_size)

    # Regenerate at top when bottom or top boundary
<<<<<<< HEAD
    particles_regen = regen_particles(lattice, particles_in.shape[0], gravity = gravity, obstacle=obstacle)

=======
    particles_regen = regen_particles(lattice, particles_in.shape[0], gravity = gravity)
    
>>>>>>> 050112c4
    # Find particles that need to be regenerated
    regen_indices = np.any((particles_out < 0) | (particles_out >= lattice_size), axis=1)

    # Randomly select new coordinates for these particles
    new_coords = np.random.choice(len(particles_regen), size=np.sum(regen_indices))
    particles_out[regen_indices] = np.array(particles_regen)[new_coords]

<<<<<<< HEAD
    # For particles that have moved into an obstacle, revert them to their original positions.
    if type(obstacle) == np.ndarray:
        in_obstacle = obstacle[tuple(particles_out[mask].T)]
        particles_out[mask] = np.where(np.repeat(in_obstacle, 2).reshape(particles_out[mask].shape), particles_in[mask], particles_out[mask])
    
=======
>>>>>>> 050112c4
    return particles_out


def move_particles_laminar():
    pass


# ===== Aggregation function =====
<<<<<<< HEAD
def aggregate_particles(particles, lattice, prop_particles=None, periodic=(True, True), moore=False, gravity = False, obstacle=False):
=======
def aggregate_particles(particles, lattice, prop_particles=None, moore=False, gravity = False, sun = 1):
>>>>>>> 050112c4
    """
    Check if particles are neighbouring seeds on the lattice.
    If they are, place new seeds.
    inputs:
        particles (np.ndarray) - an array of particle coordinates
        lattice (np.ndarray) - an array of lattice sites containing 1's where there are seeds and 0's otherwise
        prop_particles (float) - a number between 0 and 1 determining the percentage / density of particles on the lattice;
            if None, the particles will not be regenerated to compensate the proportion
        periodic (tuple of bool) - defines whether the lattice is periodic in each dimension, number of elements must correspond to dimensions
        moore (bool) - determine whether the neighbourhood is Moore or otherwise von Neumann; defaults to False
    """

    # Create a copy of the lattice
    lattice = np.array(lattice)

    lattice_dims = np.ndim(lattice)
    lattice_size = lattice.shape[0]
    assert lattice_dims == particles.shape[1], 'dimension mismatch between lattice and particles'
    assert len(periodic) == lattice_dims, 'dimension mismatch between periodicity labels and lattice'
    assert len(periodic) == particles.shape[1], 'dimension mismatch between periodicity labels and particles'

    # Define particle neighbourhoods (Moore)
    nbrs = [neighbor for neighbor in product([0, 1, -1], repeat=lattice_dims) if np.linalg.norm(neighbor) != 0]

    # Reduce to von Neumann neighbourhood
    if not moore:
        nbrs = [n for n in nbrs if abs(sum(n)) == 1]

    # Shift lattice by neighbourhoods
    nbrs = np.array(nbrs)
    shifted_lattices = np.array([np.roll(lattice, shift, tuple(range(lattice_dims))) for shift in nbrs])

    # make sure there is no attachment in the upper row
    shifted_lattices[-2,0,:] *= 0

    sun_vec = [sun, 0]
    assert 0 <= sun <= 1, 'sun is a proportion parameter'
    weights = np.linalg.norm(nbrs - sun_vec, axis = 1)
    weights = np.repeat(weights, lattice_size ** lattice_dims)
    weights = np.reshape(weights, shifted_lattices.shape)
    shifted_lattices *= weights

    summed_nbrs_lattice = np.sum(shifted_lattices, axis=0)

    # Zero edge rows of shifted lattices if not periodic
    if not np.all(np.array(periodic)):
        pass
    
    # Check if particles are neighbouring seeds
    u = np.random.uniform()
    new_seed_indices = np.argwhere(summed_nbrs_lattice[tuple(particles.T)] > np.max(weights) * u)

    # Update lattice (add seeds)
    lattice[tuple(particles[new_seed_indices].T)] = 1

    # Compensate particle density
    if prop_particles is not None:
        # Recalculate lattice vacancy
        lattice_vacancy = np.argwhere(lattice == 0)
        n_particles_potential = int(lattice_vacancy.shape[0] * prop_particles)

        # Regenerate as many particles as are needed to maintain the proportion
        mask = lattice[tuple(particles.T)] == 0
        active_particle_indices = np.flatnonzero(mask)
        inactive_particle_indices = np.flatnonzero(~mask)
        n_particles_deficit = n_particles_potential - active_particle_indices.shape[0]
        if n_particles_deficit > 0:
            particles_regen = regen_particles(lattice, n_particles_deficit, gravity = gravity, obstacle=obstacle)
            particles[inactive_particle_indices[:n_particles_deficit]] = particles_regen

    return lattice, particles


# ===== Utility functions =====

def particles_to_lattice(particles, lattice_size):
    """
    Projects the particle coordinates on a lattice,
    returning a grid with 1's where there is a particle and 0's otherwise
    """
    assert np.max(particles) < lattice_size, 'mismatch between particle coordinates and lattice size'

    # Infer dimensions from number of particle coordinates
    lattice_dims = particles.shape[1]

    particle_lattice = np.zeros(np.repeat(lattice_size, lattice_dims))

    particle_lattice[tuple(particles.T)] = 1

    return particle_lattice<|MERGE_RESOLUTION|>--- conflicted
+++ resolved
@@ -117,11 +117,7 @@
 
 # ===== Particle movement functions =====
 
-<<<<<<< HEAD
-def move_particles_diffuse(particles_in, lattice, moore=False, gravity = False, obstacle=False):
-=======
-def move_particles_diffuse(particles_in, lattice, moore=False, gravity = False, flow = None):
->>>>>>> 050112c4
+def move_particles_diffuse(particles_in, lattice, moore=False, gravity = False, obstacle=False, flow = None):
     """
     Petrurbs the particles in init_array using a Random Walk.
     inputs:
@@ -167,13 +163,8 @@
     particles_out[:,1] = np.mod(particles_out[:, 1], lattice_size)
 
     # Regenerate at top when bottom or top boundary
-<<<<<<< HEAD
     particles_regen = regen_particles(lattice, particles_in.shape[0], gravity = gravity, obstacle=obstacle)
 
-=======
-    particles_regen = regen_particles(lattice, particles_in.shape[0], gravity = gravity)
-    
->>>>>>> 050112c4
     # Find particles that need to be regenerated
     regen_indices = np.any((particles_out < 0) | (particles_out >= lattice_size), axis=1)
 
@@ -181,14 +172,11 @@
     new_coords = np.random.choice(len(particles_regen), size=np.sum(regen_indices))
     particles_out[regen_indices] = np.array(particles_regen)[new_coords]
 
-<<<<<<< HEAD
     # For particles that have moved into an obstacle, revert them to their original positions.
     if type(obstacle) == np.ndarray:
         in_obstacle = obstacle[tuple(particles_out[mask].T)]
         particles_out[mask] = np.where(np.repeat(in_obstacle, 2).reshape(particles_out[mask].shape), particles_in[mask], particles_out[mask])
     
-=======
->>>>>>> 050112c4
     return particles_out
 
 
@@ -197,11 +185,7 @@
 
 
 # ===== Aggregation function =====
-<<<<<<< HEAD
-def aggregate_particles(particles, lattice, prop_particles=None, periodic=(True, True), moore=False, gravity = False, obstacle=False):
-=======
-def aggregate_particles(particles, lattice, prop_particles=None, moore=False, gravity = False, sun = 1):
->>>>>>> 050112c4
+def aggregate_particles(particles, lattice, prop_particles=None, periodic=(True, True), moore=False, gravity = False, obstacle=False, sun = 1):
     """
     Check if particles are neighbouring seeds on the lattice.
     If they are, place new seeds.
