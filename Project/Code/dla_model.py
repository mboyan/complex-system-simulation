--- conflicted
+++ resolved
@@ -158,13 +158,6 @@
     mask = lattice[tuple(particles_in.T)] == 0
     particles_out = np.array(particles_in)
     particles_out[mask] += perturbations[mask]
-<<<<<<< HEAD
-
-    # Wrap around or regenerate
-    if not np.all(np.array(periodic)):
-        particles_regen = regen_particles(lattice, particles_in.shape[0], gravity = gravity)
-=======
->>>>>>> 1d3d5f56
     
     # Wrap around or regenerate (right, :,1, x) (left, :,0, y)
     particles_out[:,1] = np.mod(particles_out[:, 1], lattice_size)
@@ -193,11 +186,7 @@
 
 
 # ===== Aggregation function =====
-<<<<<<< HEAD
-def aggregate_particles(particles, lattice, prop_particles=None, periodic=(True, True), moore=False, gravity = False):
-=======
-def aggregate_particles(particles, lattice, prop_particles=None, moore=False, gravity = False, obstacle=False):
->>>>>>> 1d3d5f56
+def aggregate_particles(particles, lattice, prop_particles=None, periodic=(True, True), moore=False, gravity = False, obstacle=False):
     """
     Check if particles are neighbouring seeds on the lattice.
     If they are, place new seeds.
